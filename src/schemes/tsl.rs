--- conflicted
+++ resolved
@@ -403,7 +403,6 @@
     }
 
     #[test]
-<<<<<<< HEAD
     fn test_tsl_encoding_paper_params() {
         let test_cases = [
             // security level: 128
@@ -452,88 +451,5 @@
             let layer = Hypercube::new(w, v).calculate_layer(&encoded);
             assert_eq!(layer, d0);
         }
-=======
-    fn test_tsl_encoding_paper_params_1() {
-        // minimum params on the paper
-        let w = 86;
-        let v = 25;
-        let d0 = 384;
-
-        let config = TSLConfig::with_params(w, v, d0); // Small example for testing
-        let tsl = TSL::new(config);
-
-        // Test encoding
-        let message = b"test message";
-        let randomness = b"random seed";
-
-        let encoded = tsl.encode(message, randomness).unwrap();
-
-        // Verify the encoded vertex is in the correct layer
-        let layer = Hypercube::new(w, v).calculate_layer(&encoded);
-        assert_eq!(layer, 384); // Should be in layer d0 = 384
-    }
-
-    #[test]
-    fn test_tsl_encoding_paper_params_2() {
-        // minimum params on the paper
-        let w = 44;
-        let v = 30;
-        let d0 = 235;
-
-        let config = TSLConfig::with_params(w, v, d0); // Small example for testing
-        let tsl = TSL::new(config);
-
-        // Test encoding
-        let message = b"test message";
-        let randomness = b"random seed";
-
-        let encoded = tsl.encode(message, randomness).unwrap();
-
-        // Verify the encoded vertex is in the correct layer
-        let layer = Hypercube::new(w, v).calculate_layer(&encoded);
-        assert_eq!(layer, 235); // Should be in layer d0 = 235
-    }
-
-    #[test]
-    fn test_tsl_encoding_paper_params_3() {
-        // minimum params on the paper
-        let w = 26;
-        let v = 35;
-        let d0 = 168;
-
-        let config = TSLConfig::with_params(w, v, d0); // Small example for testing
-        let tsl = TSL::new(config);
-
-        // Test encoding
-        let message = b"test message";
-        let randomness = b"random seed";
-
-        let encoded = tsl.encode(message, randomness).unwrap();
-
-        // Verify the encoded vertex is in the correct layer
-        let layer = Hypercube::new(w, v).calculate_layer(&encoded);
-        assert_eq!(layer, 168); // Should be in layer d0 = 168
-    }
-
-    #[test]
-    fn test_tsl_encoding_paper_params_4() {
-        // minimum params on the paper
-        let w = 56;
-        let v = 35;
-        let d0 = 337;
-
-        let config = TSLConfig::with_params(w, v, d0); // Small example for testing
-        let tsl = TSL::new(config);
-
-        // Test encoding
-        let message = b"test message";
-        let randomness = b"random seed";
-
-        let encoded = tsl.encode(message, randomness).unwrap();
-
-        // Verify the encoded vertex is in the correct layer
-        let layer = Hypercube::new(w, v).calculate_layer(&encoded);
-        assert_eq!(layer, 337); // Should be in layer d0 = 337
->>>>>>> 9ca4d613
     }
 }